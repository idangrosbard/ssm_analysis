from pathlib import Path

import pandas as pd
import wget

from scripts.counterfact.splitting import split_dataset
from src.consts import DATASETS_IDS, PATHS
import tempfile
from datasets import Dataset, DatasetDict, load_from_disk, concatenate_datasets
from src.types import DATASETS, SPLIT, DatasetArgs, TSplit
from datasets import load_dataset, DatasetDict


def load_knowns() -> Dataset:
    if not PATHS.RAW_KNOWN_1000_DIR.exists():
        with tempfile.TemporaryDirectory() as tmpdirname:
            wget.download(
                "https://rome.baulab.info/data/dsets/known_1000.json", out=tmpdirname
            )
            knowns_df = (
                pd.read_json(Path(tmpdirname) / "known_1000.json")
                .set_index("known_id")
                # add space before values in the 'attribute' col to match counterfact
                .assign(**{'attribute':lambda x: " " + x["attribute"]})
            )
            
            dataset = Dataset.from_pandas(knowns_df)
            dataset.save_to_disk(str(PATHS.RAW_KNOWN_1000_DIR))

    return load_from_disk(str(PATHS.RAW_KNOWN_1000_DIR))  # type: ignore
<<<<<<< HEAD
=======


def load_splitted_knowns(split: TSplit = (SPLIT.TRAIN1,)) -> Dataset:
    splitted_path = PATHS.PROCESSED_KNOWN_DIR / "splitted"

    if not splitted_path.exists():
        dataset = load_knowns()

        num_splits = 3
        split_ratio = 0.2
        seed = 42

        splitted_dataset = split_dataset(dataset, num_splits, split_ratio, seed)
        splitted_dataset.save_to_disk(str(splitted_path))

    data = load_from_disk(str(splitted_path))  # type: ignore

    if split == "all":
        split = list(data.keys())
    if isinstance(split, str):
        split = [split]

    return concatenate_datasets([data[split] for split in split])
>>>>>>> d8c88e29


def load_knowns_pd() -> pd.DataFrame:
    return pd.DataFrame(load_knowns())


def load_splitted_counter_fact(split: TSplit = (SPLIT.TRAIN1,)) -> Dataset:
    splitted_path = PATHS.COUNTER_FACT_DIR / "splitted"

    if not splitted_path.exists():
        print("Creating splitted dataset")
        dataset_name = DATASETS_IDS[DATASETS.COUNTER_FACT]
        num_splits = 5
        split_ratio = 0.1
        seed = 42

        dataset = load_dataset(dataset_name)["train"]

        # Align counterfact to known
        # rename 'target_true' -> 'attribute',
        dataset = dataset.rename_column("target_true", "attribute")
        # remove: 'target_false', 'target_false_id', 'target_true_id'
        dataset = dataset.remove_columns(
            ["target_false", "target_false_id", "target_true_id"]
        )

        splitted_dataset = split_dataset(dataset, num_splits, split_ratio, seed)
        splitted_dataset.save_to_disk(str(splitted_path))

    data = load_from_disk(str(splitted_path))  # type: ignore

    if split == "all":
        split = list(data.keys())
    if isinstance(split, str):
        split = [split]

    return concatenate_datasets([data[split] for split in split])


def load_dataset(dataset_args: DatasetArgs) -> Dataset:
    if dataset_args.name == DATASETS.KNOWN_1000:
        return load_splitted_knowns(dataset_args.splits)
    elif dataset_args.name == DATASETS.COUNTER_FACT:
        return load_splitted_counter_fact(dataset_args.splits)
    else:
        raise ValueError(f"Unknown dataset name: {dataset_args.name}")<|MERGE_RESOLUTION|>--- conflicted
+++ resolved
@@ -28,8 +28,6 @@
             dataset.save_to_disk(str(PATHS.RAW_KNOWN_1000_DIR))
 
     return load_from_disk(str(PATHS.RAW_KNOWN_1000_DIR))  # type: ignore
-<<<<<<< HEAD
-=======
 
 
 def load_splitted_knowns(split: TSplit = (SPLIT.TRAIN1,)) -> Dataset:
@@ -53,7 +51,6 @@
         split = [split]
 
     return concatenate_datasets([data[split] for split in split])
->>>>>>> d8c88e29
 
 
 def load_knowns_pd() -> pd.DataFrame:
