from dataclasses import dataclass
import sys
import os

<<<<<<< HEAD
is_nir = os.getenv('USER') == 'nirendy'
=======
from src.consts import MODEL_SIZES_PER_ARCH_TO_MODEL_ID, PATHS

is_nir = os.getenv("USER") == "nirendy"
>>>>>>> d97c0476
if is_nir:
    import pyrallis
    from src.utils.slurm import submit_job
else:
    sys.path.append(os.path.abspath(os.path.join(os.path.dirname(__file__), "..")))

from src.consts import PATHS

import pandas as pd
from transformers import AutoTokenizer, MambaForCausalLM
import torch
from tqdm import tqdm
from pathlib import Path
from src.knockout import KnockoutMode, KnockoutEvaluator
<<<<<<< HEAD
from src.knockout.ssm_knockout import SSMKnockoutEvaluator
from src.knockout.ssm_knockout.ssm_classifier import DecayNormClassifier
=======
from src.knockout.attention_knockout import (
    KnockoutTarget,
    AttentionKnockoutEvaluator,
    is_last_token_subj,
)
from src.knockout.layer_knockout import LayerKnockoutEvaluator
from src.knockout.ssm_knockout import SSMKnockoutEvaluator
from src.knockout.ssm_knockout.ssm_classifier import (
    SSMClassifier,
    DecayNormClassifier,
    SSMClassifierStub,
)
from src.knockout.increase_delta import IncreaseDeltaEvaluator
>>>>>>> d97c0476
from argparse import ArgumentParser, Namespace
import numpy as np
from src.utils.setup_models import setup_mamba_model
from typing import Optional, Iterable

<<<<<<< HEAD
=======
from src.datasets.download_dataset import load_dataset
from src.types import MODEL_ARCH, DatasetArgs, TModelID
from src.types import DATASETS
>>>>>>> d97c0476


@dataclass
class Args:
    model_arch: MODEL_ARCH = MODEL_ARCH.MAMBA1
    model_size: str = "2.8B"
    dataset_args: DatasetArgs = pyrallis.field(
        default=DatasetArgs(name=DATASETS.COUNTER_FACT, splits="all"), is_mutable=True
    )
    show_eval_progress: bool = False
    output_dir: Path = PATHS.RESULTS_DIR / "evaluate_context_interference"
    layer_checkpoint: Optional[Path] = None
    norm: str = "1"
    affected_output: str = "all"
    layer_window_length: int = 9
    with_slurm: bool = False

    @property
    def model_id(self) -> TModelID:
        return MODEL_SIZES_PER_ARCH_TO_MODEL_ID[self.model_arch][self.model_size]


if not is_nir:

    def get_args():
        parser = ArgumentParser()
<<<<<<< HEAD
        parser.add_argument("--model_size", type=str, choices={'130M','370M', '790M', '1.4B', '2.8B'}, default="130M")
        parser.add_argument("--show_eval_progress", action='store_true')
=======
        parser.add_argument(
            "--model_size", type=str, choices={"130M", "2.8B"}, default="130M"
        )
        parser.add_argument("--show_eval_progress", action="store_true")
>>>>>>> d97c0476
        parser.add_argument("--output_dir", type=Path, default=Path("resources"))
        parser.add_argument("--layer_checkpoint", type=Path, default=None)
        parser.add_argument("--norm", type=str, default="1", choices=["1", "inf"])
        parser.add_argument(
            "--affected_output",
            type=str,
            choices={"last", "subj", "all"},
            default="all",
        )
        parser.add_argument("--layer_window_length", type=int, default=9)

        return parser.parse_args()


def binary_search(
    evaluator: KnockoutEvaluator,
    dataset: pd.DataFrame,
    knockout_mode: KnockoutMode,
    start_layers: Optional[Iterable[int]] = None,
) -> pd.DataFrame:
    if start_layers is None:
        knockout_target_layers = list(range(len(evaluator.model.backbone.layers)))
    else:
        knockout_target_layers = start_layers

    _, acc = evaluator.knockout_eval(dataset, knockout_target_layers, knockout_mode)

    performance = {"acc": [], "layer": [], "start_layer": [], "end_layer": []}
    performance["layer"].append(str(knockout_target_layers))
    performance["start_layer"].append(min(knockout_target_layers))
    performance["end_layer"].append(max(knockout_target_layers))
    performance["acc"].append(acc)
    print(acc)

    # log(n) binary search
    n = len(knockout_target_layers)
    log_n = np.ceil(np.log2(n))

    with torch.no_grad():
        pbar = tqdm(range(int(log_n)), desc="Binary search for optimal layer")
        for _ in pbar:
            if (len(knockout_target_layers) // 2) < (len(knockout_target_layers) / 2):
                early = knockout_target_layers[: len(knockout_target_layers) // 2 + 1]
                late = knockout_target_layers[len(knockout_target_layers) // 2 :]
            else:
                early = knockout_target_layers[: len(knockout_target_layers) // 2]
                late = knockout_target_layers[len(knockout_target_layers) // 2 :]

            _, acc_early = evaluator.knockout_eval(dataset, early, knockout_mode)
            performance["layer"].append(str(early))
            performance["acc"].append(acc_early)
            performance["start_layer"].append(min(early))
            performance["end_layer"].append(max(early))

            _, acc_late = evaluator.knockout_eval(dataset, late, knockout_mode)
            performance["layer"].append(str(late))
            performance["acc"].append(acc_late)
            performance["start_layer"].append(min(late))
            performance["end_layer"].append(max(late))

            if acc_early < acc_late:
                knockout_target_layers = early
            else:
                knockout_target_layers = late
            pbar.set_description(
                f"Binary search for optimal layer. Curr acc: {min(acc_early, acc_late)}"
            )

    df = pd.DataFrame(performance)

    return df


def layer_by_layer(
    evaluator: KnockoutEvaluator,
    dataset: pd.DataFrame,
    knockout_mode: KnockoutMode,
    n_layers: int,
) -> pd.DataFrame:
    performance = {"acc": [], "layer": []}
    n = len(evaluator.model.backbone.layers)

    with torch.no_grad():
        # evaluate every single layer
        for i in tqdm(range(n), desc="Iterating layers for knockout..."):
            _, acc = evaluator.knockout_eval(
                dataset, [j for j in range(i, min(n, i + n_layers))], knockout_mode
            )
            performance["layer"].append(i)
            performance["acc"].append(acc)

    df = pd.DataFrame(performance)

    return df


def ssm_knockout_evaluate(
    args: Args,
    model: MambaForCausalLM,
    tokenizer: AutoTokenizer,
    device: torch.device,
    knowns_df: pd.DataFrame,
    norm: int | float,
    n_layers,
):
    ssm_classifier = DecayNormClassifier()
    out_df = None
    layer_df = None
    ssm_classifier.norm = norm

    categorized_ssms = ssm_classifier.classify_model(model.backbone)
    for category in categorized_ssms:
        evaluator = SSMKnockoutEvaluator(
            model, tokenizer, device, categorized_ssms[category], False
        )
        curr = layer_by_layer(
            evaluator, knowns_df, KnockoutMode.IGNORE_SSM, n_layers
        )
        curr["category"] = category
        curr["norm"] = norm
        out_df = pd.concat([out_df, curr])

        out_fname = (
            args.output_dir
            / f"{args.model_size}_norm_{norm}_bin_search.csv"
        )
        if out_fname.exists():
            os.remove(out_fname)
        out_df.to_csv(out_fname)

    out_df.to_csv(
        args.output_dir
        / f"{args.model_size}_norm_{norm}_output.csv"
    )


def get_checkpoint(pth: Optional[Path]) -> Optional[pd.DataFrame]:
    if pth is not None:
        return pd.read_csv(pth)
    return None


def main_local(args: Args) -> None:
    print(args)
    model, tokenizer, device = setup_mamba_model(args.model_size)
    args.output_dir.mkdir(parents=True, exist_ok=True)

    # bin_search_checkpoint = get_checkpoint(args.bin_search_checkpoint)
    layer_checkpoint = get_checkpoint(args.layer_checkpoint)
    # print(bin_search_checkpoint)
    print(layer_checkpoint)

    if is_nir:
        args.output_dir = (
            PATHS.OUTPUT_DIR
            / args.model_id
            / "evaluate_context_interference"
            / f"ds={args.dataset_args.dataset_name}"
        )

        args.output_dir.mkdir(parents=True, exist_ok=True)
        original_res, attn_res = [
            pd.read_parquet(
                PATHS.OUTPUT_DIR
                / args.model_id
                / "data_construction"
                / f"ds={args.dataset_args.dataset_name}"
                / f"entire_results_{"attention" if attention else "original"}.parquet"
            )
            for attention in [True, False]
        ]

        mask = (original_res["hit"] == attn_res["hit"]) & (attn_res["hit"] == True)
        knowns_df = attn_res[mask]
    else:
        # If we do SSM knockout
        # knowns_df = pd.DataFrame(load_dataset(DatasetArgs(name=DATASETS.KNOWN_1000, splits=[args.split_name])))
        knowns_df = pd.read_parquet("./entire_results_attention.parquet")

    # drop the first character in the attribute string
    # knowns_df['attribute'] = knowns_df['attribute'].apply(lambda x: x[1:])
    if args.norm == "inf":
        norm = float("inf")
    else:
        norm = int(args.norm)

    ssm_knockout_evaluate(
        args,
        model,
        tokenizer,
        device,
        knowns_df,
        norm=norm,
        n_layers=args.layer_window_length,
    )


if is_nir:

    def get_experiment_configs():
        """Generate configurations for different experiment variations."""
        base_config = {
            "model_size": "2.8B",
            "output_dir": "",
        }

        # Standard configurations
        configs = [
            {**base_config, "interfere_mode": "ZERO_ATTENTION"},
            {**base_config, "interfere_mode": "IGNORE_SSM"},
            {
                **base_config,
                "interfere_mode": "IGNORE_SSM",
                "early_layers_ssm_knockout": True,
            },
        ]

        # Delta configurations
        delta_variations = [
            {"delta_factor_root": 0.5, "delta_start_layer": 40, "delta_end_layer": 48},
            {"delta_factor_root": 1.5, "delta_start_layer": 40, "delta_end_layer": 48},
            {"delta_factor_root": 0.5, "delta_start_layer": 56, "delta_end_layer": 64},
            {"delta_factor_root": 1.5, "delta_start_layer": 56, "delta_end_layer": 64},
        ]

        # Add delta configurations
        for delta_config in delta_variations:
            configs.append(
                {
                    **base_config,
                    "interfere_mode": "INCREASE_DELTA",
                    "increase_delta_target": "LAST",
                    **delta_config,
                }
            )

        return configs

    @pyrallis.wrap()
    def main(args: Args):
        if args.with_slurm:
            gpu_type = "a100"
            # gpu_type = "titan_xp-studentkillable"

            for model_arch, model_size in [
                (MODEL_ARCH.MAMBA1, "130M"),
                (MODEL_ARCH.MAMBA1, "1.4B"),
                (MODEL_ARCH.MAMBA1, "2.8B"),
                # (MODEL_ARCH.MINIMAL_MAMBA2_new, "130M"),
                # (MODEL_ARCH.MINIMAL_MAMBA2_new, "1.3B"),
                # (MODEL_ARCH.MINIMAL_MAMBA2_new, "2.7B"),
            ]:
                args.model_arch = model_arch
                args.model_size = model_size
                args.dataset_args = DatasetArgs(
                    name=DATASETS.COUNTER_FACT, splits=f"all"
                )

                job_name = f"evaluate_context_interference/{model_arch}_{model_size}_{args.dataset_args.dataset_name}"

                job = submit_job(
                    main_local,
                    args,
                    log_folder=str(PATHS.SLURM_DIR / job_name / "%j"),
                    job_name=job_name,
                    # timeout_min=1200,
                    gpu_type=gpu_type,
                    slurm_gpus_per_node=1,
                )

                print(f"{job}: {job_name}")
        else:
            main_local(args)

if __name__ == "__main__":
    if is_nir:
        main()
    else:
        args = get_args()
        main_local(args)<|MERGE_RESOLUTION|>--- conflicted
+++ resolved
@@ -1,32 +1,24 @@
 from dataclasses import dataclass
+from re import split
 import sys
 import os
 
-<<<<<<< HEAD
-is_nir = os.getenv('USER') == 'nirendy'
-=======
 from src.consts import MODEL_SIZES_PER_ARCH_TO_MODEL_ID, PATHS
 
 is_nir = os.getenv("USER") == "nirendy"
->>>>>>> d97c0476
 if is_nir:
     import pyrallis
     from src.utils.slurm import submit_job
 else:
     sys.path.append(os.path.abspath(os.path.join(os.path.dirname(__file__), "..")))
 
-from src.consts import PATHS
-
 import pandas as pd
 from transformers import AutoTokenizer, MambaForCausalLM
 import torch
 from tqdm import tqdm
 from pathlib import Path
+from src.datasets.download_dataset import load_knowns_pd
 from src.knockout import KnockoutMode, KnockoutEvaluator
-<<<<<<< HEAD
-from src.knockout.ssm_knockout import SSMKnockoutEvaluator
-from src.knockout.ssm_knockout.ssm_classifier import DecayNormClassifier
-=======
 from src.knockout.attention_knockout import (
     KnockoutTarget,
     AttentionKnockoutEvaluator,
@@ -40,18 +32,14 @@
     SSMClassifierStub,
 )
 from src.knockout.increase_delta import IncreaseDeltaEvaluator
->>>>>>> d97c0476
 from argparse import ArgumentParser, Namespace
 import numpy as np
 from src.utils.setup_models import setup_mamba_model
 from typing import Optional, Iterable
 
-<<<<<<< HEAD
-=======
 from src.datasets.download_dataset import load_dataset
 from src.types import MODEL_ARCH, DatasetArgs, TModelID
 from src.types import DATASETS
->>>>>>> d97c0476
 
 
 @dataclass
@@ -78,15 +66,8 @@
 
     def get_args():
         parser = ArgumentParser()
-<<<<<<< HEAD
         parser.add_argument("--model_size", type=str, choices={'130M','370M', '790M', '1.4B', '2.8B'}, default="130M")
-        parser.add_argument("--show_eval_progress", action='store_true')
-=======
-        parser.add_argument(
-            "--model_size", type=str, choices={"130M", "2.8B"}, default="130M"
-        )
         parser.add_argument("--show_eval_progress", action="store_true")
->>>>>>> d97c0476
         parser.add_argument("--output_dir", type=Path, default=Path("resources"))
         parser.add_argument("--layer_checkpoint", type=Path, default=None)
         parser.add_argument("--norm", type=str, default="1", choices=["1", "inf"])
