import os
from dataclasses import dataclass
from pathlib import Path
from typing import Iterable, Optional

import numpy as np
import pandas as pd
import pyrallis
import torch
from tqdm import tqdm
from transformers import AutoTokenizer, MambaForCausalLM

from src.consts import MODEL_SIZES_PER_ARCH_TO_MODEL_ID, PATHS
from src.datasets.download_dataset import get_hit_dataset
from src.knockout.knockout_evaluator import KnockoutEvaluator
from src.knockout.knockout_mode import KnockoutMode
from src.knockout.ssm_knockout import SSMKnockoutEvaluator
from src.knockout.ssm_knockout.ssm_classifier import (
    DecayNormClassifier,
)
from src.types import DATASETS, MODEL_ARCH, DatasetArgs, TModelID
from src.utils.setup_models import setup_mamba_model
from src.utils.slurm import submit_job


@dataclass
class Args:
    model_arch: MODEL_ARCH = MODEL_ARCH.MAMBA1
    model_size: str = "2.8B"
    dataset_args: DatasetArgs = pyrallis.field(
        default=DatasetArgs(name=DATASETS.COUNTER_FACT, splits="all"), is_mutable=True
    )
    show_eval_progress: bool = False
    output_dir: Path = PATHS.RESULTS_DIR / "evaluate_context_interference"
    layer_checkpoint: Optional[Path] = None
    norm: str = "1"
    affected_output: str = "all"
    layer_window_length: int = 9
    with_slurm: bool = False

    @property
    def model_id(self) -> TModelID:
        return MODEL_SIZES_PER_ARCH_TO_MODEL_ID[self.model_arch][self.model_size]


<<<<<<< HEAD
if not is_nir:

    def get_args():
        parser = ArgumentParser()
        parser.add_argument("--model_size", type=str, choices={'130M','370M', '790M', '1.4B', '2.8B'}, default="130M")
        parser.add_argument("--show_eval_progress", action="store_true")
        parser.add_argument("--output_dir", type=Path, default=Path("resources"))
        parser.add_argument("--layer_checkpoint", type=Path, default=None)
        parser.add_argument("--norm", type=str, default="1", choices=["1", "inf"])
        parser.add_argument(
            "--affected_output",
            type=str,
            choices={"last", "subj", "all"},
            default="all",
        )
        parser.add_argument("--layer_window_length", type=int, default=9)

        return parser.parse_args()


=======
>>>>>>> 6a4bcfa7
def binary_search(
    evaluator: KnockoutEvaluator,
    dataset: pd.DataFrame,
    knockout_mode: KnockoutMode,
    start_layers: Optional[Iterable[int]] = None,
) -> pd.DataFrame:
    if start_layers is None:
        knockout_target_layers = list(range(len(evaluator.model.backbone.layers)))
    else:
        knockout_target_layers = start_layers

    _, acc = evaluator.knockout_eval(dataset, knockout_target_layers, knockout_mode)

    performance = {"acc": [], "layer": [], "start_layer": [], "end_layer": []}
    performance["layer"].append(str(knockout_target_layers))
    performance["start_layer"].append(min(knockout_target_layers))
    performance["end_layer"].append(max(knockout_target_layers))
    performance["acc"].append(acc)
    print(acc)

    # log(n) binary search
    n = len(knockout_target_layers)
    log_n = np.ceil(np.log2(n))

    with torch.no_grad():
        pbar = tqdm(range(int(log_n)), desc="Binary search for optimal layer")
        for _ in pbar:
            if (len(knockout_target_layers) // 2) < (len(knockout_target_layers) / 2):
                early = knockout_target_layers[: len(knockout_target_layers) // 2 + 1]
                late = knockout_target_layers[len(knockout_target_layers) // 2 :]
            else:
                early = knockout_target_layers[: len(knockout_target_layers) // 2]
                late = knockout_target_layers[len(knockout_target_layers) // 2 :]

            _, acc_early = evaluator.knockout_eval(dataset, early, knockout_mode)
            performance["layer"].append(str(early))
            performance["acc"].append(acc_early)
            performance["start_layer"].append(min(early))
            performance["end_layer"].append(max(early))

            _, acc_late = evaluator.knockout_eval(dataset, late, knockout_mode)
            performance["layer"].append(str(late))
            performance["acc"].append(acc_late)
            performance["start_layer"].append(min(late))
            performance["end_layer"].append(max(late))

            if acc_early < acc_late:
                knockout_target_layers = early
            else:
                knockout_target_layers = late
            pbar.set_description(f"Binary search for optimal layer. Curr acc: {min(acc_early, acc_late)}")

    df = pd.DataFrame(performance)

    return df


def layer_by_layer(
    evaluator: KnockoutEvaluator,
    dataset: pd.DataFrame,
    knockout_mode: KnockoutMode,
    n_layers: int,
) -> pd.DataFrame:
    performance = {"acc": [], "layer": []}
    n = len(evaluator.model.backbone.layers)

    with torch.no_grad():
        # evaluate every single layer
        for i in tqdm(range(n), desc="Iterating layers for knockout..."):
            _, acc = evaluator.knockout_eval(dataset, [j for j in range(i, min(n, i + n_layers))], knockout_mode)
            performance["layer"].append(i)
            performance["acc"].append(acc)

    df = pd.DataFrame(performance)

    return df


def ssm_knockout_evaluate(
    args: Args,
    model: MambaForCausalLM,
    tokenizer: AutoTokenizer,
    device: torch.device,
    knowns_df: pd.DataFrame,
    norm: int | float,
    n_layers,
):
    ssm_classifier = DecayNormClassifier()
    out_df = None
    ssm_classifier.norm = norm

    categorized_ssms = ssm_classifier.classify_model(model.backbone)
    for category in categorized_ssms:
        evaluator = SSMKnockoutEvaluator(model, tokenizer, device, categorized_ssms[category], False)
        curr = layer_by_layer(evaluator, knowns_df, KnockoutMode.IGNORE_SSM, n_layers)
        curr["category"] = category
        curr["norm"] = norm
        out_df = pd.concat([out_df, curr])

        out_fname = args.output_dir / f"{args.model_size}_norm_{norm}_bin_search.csv"
        if out_fname.exists():
            os.remove(out_fname)
        out_df.to_csv(out_fname)

    out_df.to_csv(args.output_dir / f"{args.model_size}_norm_{norm}_output.csv")


def get_checkpoint(pth: Optional[Path]) -> Optional[pd.DataFrame]:
    if pth is not None:
        return pd.read_csv(pth)
    return None


def main_local(args: Args) -> None:
    print(args)
    model, tokenizer, device = setup_mamba_model(args.model_size)
    args.output_dir.mkdir(parents=True, exist_ok=True)

    # bin_search_checkpoint = get_checkpoint(args.bin_search_checkpoint)
    layer_checkpoint = get_checkpoint(args.layer_checkpoint)
    # print(bin_search_checkpoint)
    print(layer_checkpoint)

    knowns_df = get_hit_dataset(model_id=args.model_id, dataset_args=args.dataset_args)
    # drop the first character in the attribute string
    # knowns_df['attribute'] = knowns_df['attribute'].apply(lambda x: x[1:])
    if args.norm == "inf":
        norm = float("inf")
    else:
        norm = int(args.norm)

    ssm_knockout_evaluate(
        args,
        model,
        tokenizer,
        device,
        knowns_df,
        norm=norm,
        n_layers=args.layer_window_length,
    )


@pyrallis.wrap()
def main(args: Args):
    def get_experiment_configs():
        """Generate configurations for different experiment variations."""
        base_config = {
            "model_size": "2.8B",
            "output_dir": "",
        }

        # Standard configurations
        configs = [
            {**base_config, "interfere_mode": "ZERO_ATTENTION"},
            {**base_config, "interfere_mode": "IGNORE_SSM"},
            {
                **base_config,
                "interfere_mode": "IGNORE_SSM",
                "early_layers_ssm_knockout": True,
            },
        ]

        # Delta configurations
        delta_variations = [
            {"delta_factor_root": 0.5, "delta_start_layer": 40, "delta_end_layer": 48},
            {"delta_factor_root": 1.5, "delta_start_layer": 40, "delta_end_layer": 48},
            {"delta_factor_root": 0.5, "delta_start_layer": 56, "delta_end_layer": 64},
            {"delta_factor_root": 1.5, "delta_start_layer": 56, "delta_end_layer": 64},
        ]

        # Add delta configurations
        for delta_config in delta_variations:
            configs.append(
                {
                    **base_config,
                    "interfere_mode": "INCREASE_DELTA",
                    "increase_delta_target": "LAST",
                    **delta_config,
                }
            )

        return configs

    if args.with_slurm:
        gpu_type = "a100"
        # gpu_type = "titan_xp-studentkillable"

        for model_arch, model_size in [
            (MODEL_ARCH.MAMBA1, "130M"),
            (MODEL_ARCH.MAMBA1, "1.4B"),
            (MODEL_ARCH.MAMBA1, "2.8B"),
            # (MODEL_ARCH.MINIMAL_MAMBA2_new, "130M"),
            # (MODEL_ARCH.MINIMAL_MAMBA2_new, "1.3B"),
            # (MODEL_ARCH.MINIMAL_MAMBA2_new, "2.7B"),
        ]:
            args.model_arch = model_arch
            args.model_size = model_size
            args.dataset_args = DatasetArgs(name=DATASETS.COUNTER_FACT, splits="all")

            job_name = f"evaluate_context_interference/{model_arch}_{model_size}_{args.dataset_args.dataset_name}"

            job = submit_job(
                main_local,
                args,
                log_folder=str(PATHS.SLURM_DIR / job_name / "%j"),
                job_name=job_name,
                # timeout_min=1200,
                gpu_type=gpu_type,
                slurm_gpus_per_node=1,
            )

            print(f"{job}: {job_name}")
    else:
        main_local(args)


if __name__ == "__main__":
    main()<|MERGE_RESOLUTION|>--- conflicted
+++ resolved
@@ -43,29 +43,6 @@
         return MODEL_SIZES_PER_ARCH_TO_MODEL_ID[self.model_arch][self.model_size]
 
 
-<<<<<<< HEAD
-if not is_nir:
-
-    def get_args():
-        parser = ArgumentParser()
-        parser.add_argument("--model_size", type=str, choices={'130M','370M', '790M', '1.4B', '2.8B'}, default="130M")
-        parser.add_argument("--show_eval_progress", action="store_true")
-        parser.add_argument("--output_dir", type=Path, default=Path("resources"))
-        parser.add_argument("--layer_checkpoint", type=Path, default=None)
-        parser.add_argument("--norm", type=str, default="1", choices=["1", "inf"])
-        parser.add_argument(
-            "--affected_output",
-            type=str,
-            choices={"last", "subj", "all"},
-            default="all",
-        )
-        parser.add_argument("--layer_window_length", type=int, default=9)
-
-        return parser.parse_args()
-
-
-=======
->>>>>>> 6a4bcfa7
 def binary_search(
     evaluator: KnockoutEvaluator,
     dataset: pd.DataFrame,
